--- conflicted
+++ resolved
@@ -1,10 +1,6 @@
 #!/usr/bin/env python
 # -*- coding: utf-8 -*-
 
-<<<<<<< HEAD
-print ("coco")
-=======
 print ("test4")
 print ("test6")
 
->>>>>>> d87209d6
