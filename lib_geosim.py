--- conflicted
+++ resolved
@@ -918,7 +918,6 @@
 
         return
 
-<<<<<<< HEAD
 class ChordalAxis2(object):
 
     def __init__(self, lst_triangles, search_tolerance=GenUtil.ZERO):
@@ -937,11 +936,6 @@
             triangle_sc._sc_processed = False
             lst_triangles_sc.append(triangle_sc)
 
-
-
-
-=======
->>>>>>> 3f793361
 class ChordalAxis(object):
     """This class is creating  a skeleton and identify bottleneck based on the Chordal Axis Transform CAT
 
